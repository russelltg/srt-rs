--- conflicted
+++ resolved
@@ -106,14 +106,10 @@
     - name: Build with profdata
       run: RUSTFLAGS="-Zinstrument-coverage" cargo +nightly-2021-12-27 test --no-run --features=log_disable
     - name: Generate reports
-<<<<<<< HEAD
-      run: RUSTFLAGS="-Zinstrument-coverage" LLVM_PROFILE_FILE="srt.%p.profraw" cargo +nightly-2021-11-27 test --features=log_disable
+      run: RUSTFLAGS="-Zinstrument-coverage" LLVM_PROFILE_FILE="srt.%p.profraw" cargo +nightly-2021-12-27 test --features=log_disable
     - name: Generate reports from C++ unit tests
-      run: cd srt-c-unittests && RUSTFLAGS="-Zinstrument-coverage" LLVM_PROFILE_FILE="srt.%p.profraw" cargo run
+      run: cd srt-c-unittests && RUSTFLAGS="-Zinstrument-coverage" LLVM_PROFILE_FILE="srt.%p.profraw" cargo +nightly-2021-12-27 run
       continue-on-error: true # remove eventually, once the tests pass
-=======
-      run: RUSTFLAGS="-Zinstrument-coverage" LLVM_PROFILE_FILE="srt.%p.profraw" cargo +nightly-2021-12-27 test --features=log_disable
->>>>>>> 1b04d511
     - name: Delete invalid profdata files
       run: set -x; for p in $(find . -name "*.profraw"); do $(find $(rustc --print sysroot) -name llvm-profdata) show $p > /dev/null || rm $p; done
     - name: Run grcov
