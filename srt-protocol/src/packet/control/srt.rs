use std::{
    fmt::{self, Display, Formatter},
    {collections::BTreeMap, convert::TryFrom, time::Duration},
};

use bitflags::bitflags;
use bytes::{Buf, BufMut};
use log::warn;

use crate::{options::SrtVersion, packet::PacketParseError};

/// The SRT-specific control packets
/// These are `Packet::Custom` types
#[derive(Clone, Eq, PartialEq)]
#[cfg_attr(feature = "arbitrary", derive(arbitrary::Arbitrary))]
pub enum SrtControlPacket {
    /// SRT handshake reject
    /// ID = 0
    Reject,

    /// SRT handshake request
    /// ID = 1
    HandshakeRequest(SrtHandshake),

    /// SRT handshake response
    /// ID = 2
    HandshakeResponse(SrtHandshake),

    /// Key manager request
    /// ID = 3
    KeyRefreshRequest(KeyingMaterialMessage),

    /// Key manager response
    /// ID = 4
    KeyRefreshResponse(KeyingMaterialMessage),

    /// Stream identifier
    /// ID = 5
    StreamId(String),

    /// Congestion control type. Often "live" or "file"
    /// ID = 6
    Congestion(String),

    /// ID = 7
    /// Filter seems to be a string of
    /// comma-separted key-value pairs like:
    /// a:b,c:d
    Filter(FilterSpec),

    // ID = 8
    Group {
        ty: GroupType,
        flags: GroupFlags,
        weight: u16,
    },
}

#[derive(Debug, Clone, PartialEq, Eq)]
pub struct FilterSpec(pub BTreeMap<String, String>);

#[derive(Copy, Clone, Eq, PartialEq, Debug)]
pub enum GroupType {
    Undefined,
    Broadcast,
    MainBackup,
    Balancing,
    Multicast,
    Unrecognized(u8),
}

bitflags! {
    pub struct GroupFlags: u8 {
        const MSG_SYNC = 1 << 6;
    }
}

/// from https://github.com/Haivision/srt/blob/2ef4ef003c2006df1458de6d47fbe3d2338edf69/haicrypt/hcrypt_msg.h#L76-L96
/// or https://datatracker.ietf.org/doc/html/draft-sharabayko-srt-00#section-3.2.2
///
/// HaiCrypt KMmsg (Keying Material Message):
///
/// ```ignore,
///        0                   1                   2                   3
///        0 1 2 3 4 5 6 7 8 9 0 1 2 3 4 5 6 7 8 9 0 1 2 3 4 5 6 7 8 9 0 1
///       +-+-+-+-+-+-+-+-|-+-+-+-+-+-+-+-|-+-+-+-+-+-+-+-|-+-+-+-+-+-+-+-+
/// +0x00 |0|Vers |   PT  |             Sign              |    resv   |KF |
///       +-+-+-+-+-+-+-+-|-+-+-+-+-+-+-+-|-+-+-+-+-+-+-+-|-+-+-+-+-+-+-+-+
/// +0x04 |                              KEKI                             |
///       +-+-+-+-+-+-+-+-|-+-+-+-+-+-+-+-|-+-+-+-+-+-+-+-|-+-+-+-+-+-+-+-+
/// +0x08 |    Cipher     |      Auth     |      SE       |     Resv1     |
///       +-+-+-+-+-+-+-+-|-+-+-+-+-+-+-+-|-+-+-+-+-+-+-+-|-+-+-+-+-+-+-+-+
/// +0x0C |             Resv2             |     Slen/4    |     Klen/4    |
///       +-+-+-+-+-+-+-+-|-+-+-+-+-+-+-+-|-+-+-+-+-+-+-+-|-+-+-+-+-+-+-+-+
/// +0x10 |                              Salt                             |
///       |                              ...                              |
///       +-+-+-+-+-+-+-+-|-+-+-+-+-+-+-+-|-+-+-+-+-+-+-+-|-+-+-+-+-+-+-+-+
///       |                              Wrap                             |
///       |                              ...                              |
///       +-+-+-+-+-+-+-+-|-+-+-+-+-+-+-+-|-+-+-+-+-+-+-+-|-+-+-+-+-+-+-+-+
/// ```
///
#[derive(Clone, Eq, PartialEq)]
<<<<<<< HEAD
#[cfg_attr(feature = "arbitrary", derive(arbitrary::Arbitrary))]
pub struct SrtKeyMessage {
=======
pub struct KeyingMaterialMessage {
>>>>>>> 6999b1e3
    pub pt: PacketType, // TODO: i think this is always KeyingMaterial....
    pub key_flags: KeyFlags,
    pub keki: u32,
    pub cipher: CipherType,
    pub auth: Auth,
    pub salt: Vec<u8>,
    pub wrapped_keys: Vec<u8>,
}

impl From<GroupType> for u8 {
    fn from(from: GroupType) -> u8 {
        match from {
            GroupType::Undefined => 0,
            GroupType::Broadcast => 1,
            GroupType::MainBackup => 2,
            GroupType::Balancing => 3,
            GroupType::Multicast => 4,
            GroupType::Unrecognized(u) => u,
        }
    }
}

impl From<u8> for GroupType {
    fn from(from: u8) -> GroupType {
        match from {
            0 => GroupType::Undefined,
            1 => GroupType::Broadcast,
            2 => GroupType::MainBackup,
            3 => GroupType::Balancing,
            4 => GroupType::Multicast,
            u => GroupType::Unrecognized(u),
        }
    }
}

impl fmt::Debug for KeyingMaterialMessage {
    fn fmt(&self, f: &mut Formatter<'_>) -> fmt::Result {
        f.debug_struct("KeyingMaterialMessage")
            .field("pt", &self.pt)
            .field("key_flags", &self.key_flags)
            .field("keki", &self.keki)
            .field("cipher", &self.cipher)
            .field("auth", &self.auth)
            .finish()
    }
}

#[derive(Debug, Copy, Clone, Eq, PartialEq)]
#[cfg_attr(feature = "arbitrary", derive(arbitrary::Arbitrary))]
pub enum Auth {
    None = 0,
}

impl TryFrom<u8> for Auth {
    type Error = PacketParseError;
    fn try_from(value: u8) -> Result<Self, Self::Error> {
        match value {
            0 => Ok(Auth::None),
            e => Err(PacketParseError::BadAuth(e)),
        }
    }
}

#[derive(Debug, Copy, Clone, Eq, PartialEq)]
pub enum StreamEncapsulation {
    Udp = 1,
    Srt = 2,
}

impl TryFrom<u8> for StreamEncapsulation {
    type Error = PacketParseError;
    fn try_from(value: u8) -> Result<Self, Self::Error> {
        Ok(match value {
            1 => StreamEncapsulation::Udp,
            2 => StreamEncapsulation::Srt,
            e => return Err(PacketParseError::BadStreamEncapsulation(e)),
        })
    }
}

#[derive(Debug, Copy, Clone, Eq, PartialEq)]
<<<<<<< HEAD
#[cfg_attr(feature = "arbitrary", derive(arbitrary::Arbitrary))]
=======
// see htcryp_msg.h:43...
// 7: Reserved to discriminate MPEG-TS packet (0x47=sync byte).
>>>>>>> 6999b1e3
pub enum PacketType {
    MediaStream = 1,    // Media Stream Message (MSmsg)
    KeyingMaterial = 2, // Keying Material Message (KMmsg)
}

bitflags! {
    #[cfg_attr(feature = "arbitrary", derive(arbitrary::Arbitrary))]
    pub struct KeyFlags : u8 {
        const EVEN = 0b01;
        const ODD = 0b10;
    }
}

impl TryFrom<u8> for PacketType {
    type Error = PacketParseError;
    fn try_from(value: u8) -> Result<Self, Self::Error> {
        match value {
            1 => Ok(PacketType::MediaStream),
            2 => Ok(PacketType::KeyingMaterial),
            err => Err(PacketParseError::BadKeyPacketType(err)),
        }
    }
}

/// from https://github.com/Haivision/srt/blob/2ef4ef003c2006df1458de6d47fbe3d2338edf69/haicrypt/hcrypt_msg.h#L121-L124
#[derive(Debug, Clone, Copy, Eq, PartialEq)]
#[cfg_attr(feature = "arbitrary", derive(arbitrary::Arbitrary))]
pub enum CipherType {
    None = 0,
    Ecb = 1,
    Ctr = 2,
    Cbc = 3,
}

/// The SRT handshake object
#[derive(Debug, Clone, Copy, Eq, PartialEq)]
#[cfg_attr(feature = "arbitrary", derive(arbitrary::Arbitrary))]
pub struct SrtHandshake {
    /// The SRT version
    /// Serialized just as the u32 that SrtVersion serialized to
    pub version: SrtVersion,

    /// SRT connection init flags
    pub flags: SrtShakeFlags,

    /// The peer's TSBPD latency (latency to send at)
    /// This is serialized as the upper 16 bits of the third 32-bit word
    /// source: https://github.com/Haivision/srt/blob/4f7f2beb2e1e306111b9b11402049a90cb6d3787/srtcore/core.cpp#L1341-L1353
    pub send_latency: Duration,

    /// The TSBPD latency (latency to recv at)
    /// This is serialized as the lower 16 bits of the third 32-bit word
    /// see csrtcc.cpp:132 in the reference implementation
    pub recv_latency: Duration,
}

bitflags! {
    #[cfg_attr(feature = "arbitrary", derive(arbitrary::Arbitrary))]
    pub struct SrtShakeFlags: u32 {
        /// Timestamp-based Packet delivery real-time data sender
        const TSBPDSND = 0x1;

        /// Timestamp-based Packet delivery real-time data receiver
        const TSBPDRCV = 0x2;

        /// HaiCrypt AES-128/192/256-CTR
        /// also represents if it supports the encryption flags in the data packet
        const HAICRYPT = 0x4;

        /// Drop real-time data packets too late to be processed in time
        const TLPKTDROP = 0x8;

        /// Periodic NAK report
        const NAKREPORT = 0x10;

        /// One bit in payload packet msgno is "retransmitted" flag
        const REXMITFLG = 0x20;

        /// This entity supports stream ID packets
        const STREAM = 0x40;

        /// Again not sure... TODO:
        const PACKET_FILTER = 0x80;

        // currently implemented flags
        const SUPPORTED = Self::TSBPDSND.bits | Self::TSBPDRCV.bits | Self::HAICRYPT.bits | Self::REXMITFLG.bits;
    }
}

fn le_bytes_to_string(le_bytes: &mut impl Buf) -> Result<String, PacketParseError> {
    if le_bytes.remaining() % 4 != 0 {
        return Err(PacketParseError::NotEnoughData);
    }

    let mut str_bytes = Vec::with_capacity(le_bytes.remaining());

    while le_bytes.remaining() > 4 {
        str_bytes.extend(&le_bytes.get_u32_le().to_be_bytes());
    }

    // make sure to skip padding bytes if any for the last word
    match le_bytes.get_u32_le().to_be_bytes() {
        [a, 0, 0, 0] => str_bytes.push(a),
        [a, b, 0, 0] => str_bytes.extend(&[a, b]),
        [a, b, c, 0] => str_bytes.extend(&[a, b, c]),
        [a, b, c, d] => str_bytes.extend(&[a, b, c, d]),
    }

    String::from_utf8(str_bytes).map_err(|e| PacketParseError::StreamTypeNotUtf8(e.utf8_error()))
}

fn string_to_le_bytes(str: &str, into: &mut impl BufMut) {
    let mut chunks = str.as_bytes().chunks_exact(4);

    while let Some(&[a, b, c, d]) = chunks.next() {
        into.put(&[d, c, b, a][..]);
    }

    // add padding bytes for the final word if needed
    match *chunks.remainder() {
        [a, b, c] => into.put(&[0, c, b, a][..]),
        [a, b] => into.put(&[0, 0, b, a][..]),
        [a] => into.put(&[0, 0, 0, a][..]),
        [] => {} // exact multiple of 4
        _ => unreachable!(),
    }
}

impl Display for FilterSpec {
    fn fmt(&self, f: &mut Formatter) -> Result<(), fmt::Error> {
        for (i, (k, v)) in self.0.iter().enumerate() {
            write!(f, "{}:{}", k, v)?;
            if i != self.0.len() - 1 {
                write!(f, ",")?;
            }
        }
        Ok(())
    }
}

impl SrtControlPacket {
    pub fn parse<T: Buf>(
        packet_type: u16,
        buf: &mut T,
    ) -> Result<SrtControlPacket, PacketParseError> {
        use self::SrtControlPacket::*;

        match packet_type {
            0 => Ok(Reject),
            1 => Ok(HandshakeRequest(SrtHandshake::parse(buf)?)),
            2 => Ok(HandshakeResponse(SrtHandshake::parse(buf)?)),
            3 => Ok(KeyRefreshRequest(KeyingMaterialMessage::parse(buf)?)),
            4 => Ok(KeyRefreshResponse(KeyingMaterialMessage::parse(buf)?)),
            5 => {
                // the stream id string is stored as 32-bit little endian words
                // https://tools.ietf.org/html/draft-sharabayko-mops-srt-01#section-3.2.1.3
<<<<<<< HEAD
                if buf.remaining() % 4 != 0 || buf.remaining() == 0 {
                    return Err(PacketParseError::NotEnoughData);
                }

                let mut bytes = Vec::with_capacity(buf.remaining());

                while buf.remaining() > 4 {
                    bytes.extend(&buf.get_u32_le().to_be_bytes());
                }

                // make sure to skip padding bytes if any for the last word
                match buf.get_u32_le().to_be_bytes() {
                    [a, 0, 0, 0] => bytes.push(a),
                    [a, b, 0, 0] => bytes.extend(&[a, b]),
                    [a, b, c, 0] => bytes.extend(&[a, b, c]),
                    _ => {}
                }

                match String::from_utf8(bytes) {
                    Ok(s) => Ok(StreamId(s)),
                    Err(e) => Err(PacketParseError::StreamTypeNotUtf8(e.utf8_error())),
                }
=======
                le_bytes_to_string(buf).map(StreamId)
            }
            6 => le_bytes_to_string(buf).map(Congestion),
            // Filter
            7 => {
                let filter_str = le_bytes_to_string(buf)?;
                Ok(Filter(FilterSpec(
                    filter_str
                        .split(',')
                        .map(|kv| {
                            let mut colon_split_iter = kv.split(':');
                            let k = colon_split_iter
                                .next()
                                .ok_or_else(|| PacketParseError::BadFilter(filter_str.clone()))?;
                            let v = colon_split_iter
                                .next()
                                .ok_or_else(|| PacketParseError::BadFilter(filter_str.clone()))?;
                            // only one colon
                            if colon_split_iter.next().is_some() {
                                return Err(PacketParseError::BadFilter(filter_str.clone()));
                            }
                            Ok((k.to_string(), v.to_string()))
                        })
                        .collect::<Result<_, _>>()?,
                )))
            }
            8 => {
                let ty = buf.get_u8().into();
                let flags = GroupFlags::from_bits_truncate(buf.get_u8());
                let weight = buf.get_u16_le();
                Ok(Group { ty, flags, weight })
>>>>>>> 6999b1e3
            }
            _ => Err(PacketParseError::UnsupportedSrtExtensionType(packet_type)),
        }
    }

    /// Get the value to fill the reserved area with
    pub fn type_id(&self) -> u16 {
        use self::SrtControlPacket::*;

        match self {
            Reject => 0,
            HandshakeRequest(_) => 1,
            HandshakeResponse(_) => 2,
            KeyRefreshRequest(_) => 3,
            KeyRefreshResponse(_) => 4,
            StreamId(_) => 5,
            Congestion(_) => 6,
            Filter(_) => 7,
            Group { .. } => 8,
        }
    }
    pub fn serialize<T: BufMut>(&self, into: &mut T) {
        use self::SrtControlPacket::*;

        match self {
            HandshakeRequest(s) | HandshakeResponse(s) => {
                s.serialize(into);
            }
            KeyRefreshRequest(k) | KeyRefreshResponse(k) => {
                k.serialize(into);
            }
            Filter(filter) => {
                string_to_le_bytes(&format!("{}", filter), into);
            }
            Group { ty, flags, weight } => {
                into.put_u8((*ty).into());
                into.put_u8(flags.bits());
                into.put_u16_le(*weight);
            }
            Reject => {}
            StreamId(str) | Congestion(str) => {
                // the stream id string and congestion string is stored as 32-bit little endian words
                // https://tools.ietf.org/html/draft-sharabayko-mops-srt-01#section-3.2.1.3
                string_to_le_bytes(str, into);
            }
        }
    }
    // size in 32-bit words
    pub fn size_words(&self) -> u16 {
        use self::SrtControlPacket::*;

        match self {
            // 3 32-bit words, version, flags, latency
            HandshakeRequest(_) | HandshakeResponse(_) => 3,
            // 4 32-bit words + salt + key + wrap [2]
            KeyRefreshRequest(ref k) | KeyRefreshResponse(ref k) => {
                4 + k.salt.len() as u16 / 4 + k.wrapped_keys.len() as u16 / 4
            }
            Congestion(str) | StreamId(str) => ((str.len() + 3) / 4) as u16, // round up to nearest multiple of 4
            // 1 32-bit word packed with type, flags, and weight
            Group { .. } => 1,
            Filter(filter) => ((format!("{}", filter).len() + 3) / 4) as u16, // TODO: not optimial performace, but probably okay
            _ => unimplemented!("{:?}", self),
        }
    }
}

impl SrtHandshake {
    pub fn parse<T: Buf>(buf: &mut T) -> Result<SrtHandshake, PacketParseError> {
        if buf.remaining() < 12 {
            return Err(PacketParseError::NotEnoughData);
        }

        let version = SrtVersion::parse(buf.get_u32());

        let shake_flags = buf.get_u32();
        let flags = match SrtShakeFlags::from_bits(shake_flags) {
            Some(i) => i,
            None => {
                warn!("Unrecognized SRT flags: 0b{:b}", shake_flags);
                SrtShakeFlags::from_bits_truncate(shake_flags)
            }
        };
        let peer_latency = buf.get_u16();
        let latency = buf.get_u16();

        Ok(SrtHandshake {
            version,
            flags,
            send_latency: Duration::from_millis(u64::from(peer_latency)),
            recv_latency: Duration::from_millis(u64::from(latency)),
        })
    }

    pub fn serialize<T: BufMut>(&self, into: &mut T) {
        into.put_u32(self.version.to_u32());
        into.put_u32(self.flags.bits());
        // upper 16 bits are peer latency
        into.put_u16(self.send_latency.as_millis() as u16); // TODO: handle overflow

        // lower 16 is latency
        into.put_u16(self.recv_latency.as_millis() as u16); // TODO: handle overflow
    }
}

impl KeyingMaterialMessage {
    // from hcrypt_msg.h:39
    // also const traits aren't a thing yet, so u16::from can't be used
    const SIGN: u16 =
        ((b'H' - b'@') as u16) << 10 | ((b'A' - b'@') as u16) << 5 | (b'I' - b'@') as u16;

    pub fn parse(buf: &mut impl Buf) -> Result<KeyingMaterialMessage, PacketParseError> {
        // first 32-bit word:
        //
        //  0 1 2 3 4 5 6 7 8 9 0 1 2 3 4 5 6 7 8 9 0 1 2 3 4 5 6 7 8 9 0 1
        // +-+-+-+-+-+-+-+-|-+-+-+-+-+-+-+-|-+-+-+-+-+-+-+-|-+-+-+-+-+-+-+-+
        // |0|Vers |   PT  |             Sign              |    resv   |KF |

        // make sure there is enough data left in the buffer to at least get to the key flags and length, which tells us how long the packet will be
        // that's 4x32bit words
        if buf.remaining() < 4 * 4 {
            return Err(PacketParseError::NotEnoughData);
        }

        let vers_pt = buf.get_u8();

        // make sure the first bit is zero
        if (vers_pt & 0b1000_0000) != 0 {
            return Err(PacketParseError::BadSrtExtensionMessage);
        }

        // upper 4 bits are version
        let version = vers_pt >> 4;

        if version != 1 {
            return Err(PacketParseError::BadSrtExtensionMessage);
        }

        // lower 4 bits are pt
        let pt = PacketType::try_from(vers_pt & 0b0000_1111)?;

        // next 16 bis are sign
        let sign = buf.get_u16();

        if sign != Self::SIGN {
            return Err(PacketParseError::BadKeySign(sign));
        }

        // next 6 bits is reserved, then two bits of KF
        let key_flags = KeyFlags::from_bits_truncate(buf.get_u8() & 0b0000_0011);

        // second 32-bit word: keki
        let keki = buf.get_u32();

        // third 32-bit word:
        //
        //  0 1 2 3 4 5 6 7 8 9 0 1 2 3 4 5 6 7 8 9 0 1 2 3 4 5 6 7 8 9 0 1
        // +-+-+-+-+-+-+-+-|-+-+-+-+-+-+-+-|-+-+-+-+-+-+-+-|-+-+-+-+-+-+-+-+
        // |    Cipher     |      Auth     |      SE       |     Resv1     |

        let cipher = CipherType::try_from(buf.get_u8())?;
        let auth = Auth::try_from(buf.get_u8())?;
        let se = StreamEncapsulation::try_from(buf.get_u8())?;
        if se != StreamEncapsulation::Srt {
            return Err(PacketParseError::StreamEncapsulationNotSrt);
        }

        let _resv1 = buf.get_u8();

        // fourth 32-bit word:
        //
        //  0 1 2 3 4 5 6 7 8 9 0 1 2 3 4 5 6 7 8 9 0 1 2 3 4 5 6 7 8 9 0 1
        // +-+-+-+-+-+-+-+-|-+-+-+-+-+-+-+-|-+-+-+-+-+-+-+-|-+-+-+-+-+-+-+-+
        // |             Resv2             |     Slen/4    |     Klen/4    |

        let _resv2 = buf.get_u16();
        let salt_len = usize::from(buf.get_u8()) * 4;
        let key_len = usize::from(buf.get_u8()) * 4;

        // acceptable key lengths are 16, 24, and 32
        match key_len {
            // OK
            16 | 24 | 32 => {}
            // not
            e => return Err(PacketParseError::BadCryptoLength(e as u32)),
        }

        // get the size of the packet to make sure that there is enough space

        // salt + keys (there's a 1 for each in key flags, it's already been anded with 0b11 so max is 2), wrap data is 8 long
        if buf.remaining() < salt_len + key_len * (key_flags.bits.count_ones() as usize) + 8 {
            return Err(PacketParseError::NotEnoughData);
        }

        // the reference implmentation converts the whole thing to network order (bit endian) (in 32-bit words)
        // so we need to make sure to do the same. Source:
        // https://github.com/Haivision/srt/blob/2ef4ef003c2006df1458de6d47fbe3d2338edf69/srtcore/crypto.cpp#L115

        // after this, is the salt
        let mut salt = vec![];
        for _ in 0..salt_len / 4 {
            salt.extend_from_slice(&buf.get_u32().to_be_bytes()[..]);
        }

        // then key[s]
        let mut wrapped_keys = vec![];

        for _ in 0..(key_len * key_flags.bits.count_ones() as usize + 8) / 4 {
            wrapped_keys.extend_from_slice(&buf.get_u32().to_be_bytes()[..]);
        }

        Ok(KeyingMaterialMessage {
            pt,
            key_flags,
            keki,
            cipher,
            auth,
            salt,
            wrapped_keys,
        })
    }

    fn serialize<T: BufMut>(&self, into: &mut T) {
        // first 32-bit word:
        //
        //  0 1 2 3 4 5 6 7 8 9 0 1 2 3 4 5 6 7 8 9 0 1 2 3 4 5 6 7 8 9 0 1
        // +-+-+-+-+-+-+-+-|-+-+-+-+-+-+-+-|-+-+-+-+-+-+-+-|-+-+-+-+-+-+-+-+
        // |0|Vers |   PT  |             Sign              |    resv   |KF |

        // version is 1
        into.put_u8(1 << 4 | self.pt as u8);

        into.put_u16(Self::SIGN);

        // rightmost bit of KF is even, other is odd
        into.put_u8(self.key_flags.bits);

        // second 32-bit word: keki
        into.put_u32(self.keki);

        // third 32-bit word:
        //
        //  0 1 2 3 4 5 6 7 8 9 0 1 2 3 4 5 6 7 8 9 0 1 2 3 4 5 6 7 8 9 0 1
        // +-+-+-+-+-+-+-+-|-+-+-+-+-+-+-+-|-+-+-+-+-+-+-+-|-+-+-+-+-+-+-+-+
        // |    Cipher     |      Auth     |      SE       |     Resv1     |
        into.put_u8(self.cipher as u8);
        into.put_u8(self.auth as u8);
        into.put_u8(StreamEncapsulation::Srt as u8);
        into.put_u8(0); // resv1

        // fourth 32-bit word:
        //
        //  0 1 2 3 4 5 6 7 8 9 0 1 2 3 4 5 6 7 8 9 0 1 2 3 4 5 6 7 8 9 0 1
        // +-+-+-+-+-+-+-+-|-+-+-+-+-+-+-+-|-+-+-+-+-+-+-+-|-+-+-+-+-+-+-+-+
        // |             Resv2             |     Slen/4    |     Klen/4    |
        into.put_u16(0); // resv2
        into.put_u8((self.salt.len() / 4) as u8);

        // this unwrap is okay because we already panic above if both are None
        let key_len = (self.wrapped_keys.len() - 8) / self.key_flags.bits.count_ones() as usize;
        into.put_u8((key_len / 4) as u8);

        // put the salt then key[s]
        into.put(&self.salt[..]);

        // the reference implmentation converts the whole thing to network order (big endian) (in 32-bit words)
        // so we need to make sure to do the same. Source:
        // https://github.com/Haivision/srt/blob/2ef4ef003c2006df1458de6d47fbe3d2338edf69/srtcore/crypto.cpp#L115

        for num in self.wrapped_keys[..].chunks(4) {
            into.put_u32(u32::from_be_bytes([num[0], num[1], num[2], num[3]]));
        }
    }
}

impl fmt::Debug for SrtControlPacket {
    fn fmt(&self, f: &mut fmt::Formatter<'_>) -> fmt::Result {
        match self {
            SrtControlPacket::Reject => write!(f, "reject"),
            SrtControlPacket::HandshakeRequest(req) => write!(f, "hsreq={:?}", req),
            SrtControlPacket::HandshakeResponse(resp) => write!(f, "hsresp={:?}", resp),
            SrtControlPacket::KeyRefreshRequest(req) => write!(f, "kmreq={:?}", req),
            SrtControlPacket::KeyRefreshResponse(resp) => write!(f, "kmresp={:?}", resp),
            SrtControlPacket::StreamId(sid) => write!(f, "streamid={}", sid),
            SrtControlPacket::Congestion(ctype) => write!(f, "congestion={}", ctype),
            SrtControlPacket::Filter(filter) => write!(f, "filter={:?}", filter),
            SrtControlPacket::Group { ty, flags, weight } => {
                write!(f, "group=({:?}, {:?}, {:?})", ty, flags, weight)
            }
        }
    }
}

impl TryFrom<u8> for CipherType {
    type Error = PacketParseError;
    fn try_from(from: u8) -> Result<CipherType, PacketParseError> {
        match from {
            0 => Ok(CipherType::None),
            1 => Ok(CipherType::Ecb),
            2 => Ok(CipherType::Ctr),
            3 => Ok(CipherType::Cbc),
            e => Err(PacketParseError::BadCipherKind(e)),
        }
    }
}

#[cfg(test)]
mod tests {
    use super::{KeyingMaterialMessage, SrtControlPacket, SrtHandshake, SrtShakeFlags};

    use crate::{options::*, packet::*};

    use std::{io::Cursor, time::Duration};

    #[test]
    fn deser_ser_shake() {
        let handshake = Packet::Control(ControlPacket {
            timestamp: TimeStamp::from_micros(123_141),
            dest_sockid: SocketId(123),
            control_type: ControlTypes::Srt(SrtControlPacket::HandshakeRequest(SrtHandshake {
                version: SrtVersion::CURRENT,
                flags: SrtShakeFlags::empty(),
                send_latency: Duration::from_millis(4000),
                recv_latency: Duration::from_millis(3000),
            })),
        });

        let mut buf = Vec::new();
        handshake.serialize(&mut buf);

        let deserialized = Packet::parse(&mut Cursor::new(buf), false).unwrap();

        assert_eq!(handshake, deserialized);
    }

    #[test]
    fn ser_deser_sid() {
        let sid = Packet::Control(ControlPacket {
            timestamp: TimeStamp::from_micros(123),
            dest_sockid: SocketId(1234),
            control_type: ControlTypes::Srt(SrtControlPacket::StreamId("Hellohelloheloo".into())),
        });

        let mut buf = Vec::new();
        sid.serialize(&mut buf);

        let deser = Packet::parse(&mut Cursor::new(buf), false).unwrap();

        assert_eq!(sid, deser);
    }

    #[test]
    fn srt_key_message_debug() {
        let salt = b"\x00\x00\x00\x00\x00\x00\x00\x00\x85\x2c\x3c\xcd\x02\x65\x1a\x22";
        let wrapped = b"U\x06\xe9\xfd\xdfd\xf1'nr\xf4\xe9f\x81#(\xb7\xb5D\x19{\x9b\xcdx";

        let km = KeyingMaterialMessage {
            pt: PacketType::KeyingMaterial,
            key_flags: KeyFlags::EVEN,
            keki: 0,
            cipher: CipherType::Ctr,
            auth: Auth::None,
            salt: salt[..].into(),
            wrapped_keys: wrapped[..].into(),
        };

        assert_eq!(format!("{:?}", km), "KeyingMaterialMessage { pt: KeyingMaterial, key_flags: EVEN, keki: 0, cipher: Ctr, auth: None }")
    }
}<|MERGE_RESOLUTION|>--- conflicted
+++ resolved
@@ -57,9 +57,11 @@
 }
 
 #[derive(Debug, Clone, PartialEq, Eq)]
+#[cfg_attr(feature = "arbitrary", derive(arbitrary::Arbitrary))]
 pub struct FilterSpec(pub BTreeMap<String, String>);
 
 #[derive(Copy, Clone, Eq, PartialEq, Debug)]
+#[cfg_attr(feature = "arbitrary", derive(arbitrary::Arbitrary))]
 pub enum GroupType {
     Undefined,
     Broadcast,
@@ -70,6 +72,7 @@
 }
 
 bitflags! {
+    #[cfg_attr(feature = "arbitrary", derive(arbitrary::Arbitrary))]
     pub struct GroupFlags: u8 {
         const MSG_SYNC = 1 << 6;
     }
@@ -101,12 +104,8 @@
 /// ```
 ///
 #[derive(Clone, Eq, PartialEq)]
-<<<<<<< HEAD
 #[cfg_attr(feature = "arbitrary", derive(arbitrary::Arbitrary))]
-pub struct SrtKeyMessage {
-=======
 pub struct KeyingMaterialMessage {
->>>>>>> 6999b1e3
     pub pt: PacketType, // TODO: i think this is always KeyingMaterial....
     pub key_flags: KeyFlags,
     pub keki: u32,
@@ -188,12 +187,9 @@
 }
 
 #[derive(Debug, Copy, Clone, Eq, PartialEq)]
-<<<<<<< HEAD
 #[cfg_attr(feature = "arbitrary", derive(arbitrary::Arbitrary))]
-=======
 // see htcryp_msg.h:43...
 // 7: Reserved to discriminate MPEG-TS packet (0x47=sync byte).
->>>>>>> 6999b1e3
 pub enum PacketType {
     MediaStream = 1,    // Media Stream Message (MSmsg)
     KeyingMaterial = 2, // Keying Material Message (KMmsg)
@@ -350,30 +346,6 @@
             5 => {
                 // the stream id string is stored as 32-bit little endian words
                 // https://tools.ietf.org/html/draft-sharabayko-mops-srt-01#section-3.2.1.3
-<<<<<<< HEAD
-                if buf.remaining() % 4 != 0 || buf.remaining() == 0 {
-                    return Err(PacketParseError::NotEnoughData);
-                }
-
-                let mut bytes = Vec::with_capacity(buf.remaining());
-
-                while buf.remaining() > 4 {
-                    bytes.extend(&buf.get_u32_le().to_be_bytes());
-                }
-
-                // make sure to skip padding bytes if any for the last word
-                match buf.get_u32_le().to_be_bytes() {
-                    [a, 0, 0, 0] => bytes.push(a),
-                    [a, b, 0, 0] => bytes.extend(&[a, b]),
-                    [a, b, c, 0] => bytes.extend(&[a, b, c]),
-                    _ => {}
-                }
-
-                match String::from_utf8(bytes) {
-                    Ok(s) => Ok(StreamId(s)),
-                    Err(e) => Err(PacketParseError::StreamTypeNotUtf8(e.utf8_error())),
-                }
-=======
                 le_bytes_to_string(buf).map(StreamId)
             }
             6 => le_bytes_to_string(buf).map(Congestion),
@@ -405,7 +377,6 @@
                 let flags = GroupFlags::from_bits_truncate(buf.get_u8());
                 let weight = buf.get_u16_le();
                 Ok(Group { ty, flags, weight })
->>>>>>> 6999b1e3
             }
             _ => Err(PacketParseError::UnsupportedSrtExtensionType(packet_type)),
         }
