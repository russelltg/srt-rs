--- conflicted
+++ resolved
@@ -103,12 +103,8 @@
                 "Dropping packets [{},{}) ({} packets), {:?} too late",
                 self.head,
                 self.head + first_non_none_idx as u32,
-<<<<<<< HEAD
                 first_non_none_idx,
-                now - self.tsbpd_instant_from(now, first_pack_ts_us)
-=======
                 (now - self.tsbpd_instant_from(first_pack_ts_us)).as_millis()
->>>>>>> f6da7516
             );
             // start dropping packets
             self.head += first_non_none_idx as u32;
