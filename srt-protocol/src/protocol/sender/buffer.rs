--- conflicted
+++ resolved
@@ -142,11 +142,7 @@
 
         while self.front_packet().filter(|f| *f < ack_number).is_some() {
             let p = self.buffer.pop_front();
-<<<<<<< HEAD
-            self.buffer_len_bytes -= p.unwrap().packet.wire_size();
-=======
             self.buffer_len_bytes = self.buffer_len_bytes.saturating_sub(p.unwrap().wire_size());
->>>>>>> 95c10648
 
             received += 1;
         }
