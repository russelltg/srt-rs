--- conflicted
+++ resolved
@@ -104,7 +104,6 @@
 
     /// How many can you send currently without running into CC
     // num_can_send: u64,
-
     pub snd_timer: Timer,
 
     close_requested: bool,
@@ -146,11 +145,15 @@
     }
 
     pub fn handle_data(&mut self, data: (Instant, Bytes), now: Instant) {
-        let earliest_delivery_time = now + Duration::from_micros(self.metrics.rtt.as_micros() as u64);
+        let earliest_delivery_time =
+            now + Duration::from_micros(self.metrics.rtt.as_micros() as u64);
         let requested_delivery_time = data.0 + self.settings.send_tsbpd_latency;
 
         if earliest_delivery_time > requested_delivery_time {
-            info!("Packet impossible to deliver in time {:?} too late", earliest_delivery_time - requested_delivery_time);
+            info!(
+                "Packet impossible to deliver in time {:?} too late",
+                earliest_delivery_time - requested_delivery_time
+            );
         }
 
         let data_length = data.1.len();
@@ -159,20 +162,7 @@
             .on_input(now, packet_count, data_length);
     }
 
-<<<<<<< HEAD
-    pub fn handle_packet(
-        &mut self,
-        (packet, from): (Packet, SocketAddr),
-        now: Instant,
-    ) -> SenderResult {
-=======
-    fn handle_snd_timer(&mut self, now: Instant) {
-        self.snd_timer.reset(now);
-        self.step = SenderAlgorithmStep::Step1;
-    }
-
     pub fn handle_packet(&mut self, (packet, from): (Packet, SocketAddr), now: Instant) {
->>>>>>> 7a35b7f5
         // TODO: record/report packets from invalid hosts?
         if from != self.settings.remote {
             return;
@@ -204,7 +194,6 @@
 
     pub fn next_action(&mut self, now: Instant) -> SenderAlgorithmAction {
         use SenderAlgorithmAction::*;
-
 
         // don't return close until fully flushed
         if self.close_requested && self.is_flushed() {
@@ -262,7 +251,8 @@
             //        b. Pack a new data packet and send it out.
             // TODO: account for looping here <--- WAT?
             else if self.lr_acked_packet
-                < self.transmit_buffer.next_sequence_number_to_send() - self.congestion_control.window_size()
+                < self.transmit_buffer.next_sequence_number_to_send()
+                    - self.congestion_control.window_size()
             {
                 // flow window exceeded, wait for ACK
                 trace!("Flow window exceeded lr_acked={:?}, next_seq={:?}, window_size={}, next_seq-window={:?}",
@@ -274,7 +264,6 @@
                 if matches!(self.handshake, Handshake::Connector) {
                     //    dbg!(self.transmit_buffer.next_sequence_number_to_send() - self.lr_acked_packet, self.lr_acked_packet);
                 }
-                
 
                 return WaitUntilAck;
             } else if let Some(p) = self.pop_transmit_buffer() {
@@ -300,9 +289,9 @@
             //   6) Wait (SND - t) time, where SND is the inter-packet interval
             //      updated by congestion control and t is the total time used by step
             //      1 to step 5. Go to 1).
-                if matches!(self.handshake, Handshake::Connector) {
-                    // dbg!("hi");
-                }
+            if matches!(self.handshake, Handshake::Connector) {
+                // dbg!("hi");
+            }
         }
     }
 
@@ -473,11 +462,17 @@
     }
 
     fn send_data(&mut self, p: DataPacket, now: Instant) {
-        let earliest_delivery_time = now + Duration::from_micros(self.metrics.rtt.as_micros() as u64);
-        let requested_delivery_time = self.transmit_buffer.instant_from(now, p.timestamp) + self.settings.send_tsbpd_latency;
+        let earliest_delivery_time =
+            now + Duration::from_micros(self.metrics.rtt.as_micros() as u64);
+        let requested_delivery_time =
+            self.transmit_buffer.instant_from(now, p.timestamp) + self.settings.send_tsbpd_latency;
 
         if earliest_delivery_time > requested_delivery_time {
-            info!("Packet {:?} impossible to deliver in time {:?} too late", p.seq_number, earliest_delivery_time - requested_delivery_time);
+            info!(
+                "Packet {:?} impossible to deliver in time {:?} too late",
+                p.seq_number,
+                earliest_delivery_time - requested_delivery_time
+            );
         }
         self.output_buffer.push_back(Packet::Data(p));
     }
