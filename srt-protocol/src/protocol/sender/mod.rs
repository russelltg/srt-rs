--- conflicted
+++ resolved
@@ -118,15 +118,11 @@
     }
 
     pub fn handle_ack_packet(&mut self, now: Instant, ack: Acknowledgement) {
-<<<<<<< HEAD
-        self.statistics.rx_ack += 1;
+        self.stats.rx_ack += 1;
         if matches!(ack, Acknowledgement::Lite(_)) {
-            self.statistics.rx_light_ack += 1;
-        }
-
-=======
-        self.stats.rx_ack += 1;
->>>>>>> 40794aaa
+            self.stats.rx_light_ack += 1;
+        }
+
         match self
             .sender
             .send_buffer
@@ -142,10 +138,6 @@
                     // TODO: add these to connection statistics
                 }
                 if let Some(full_ack) = send_ack2 {
-<<<<<<< HEAD
-=======
-                    self.stats.tx_ack2 += 1;
->>>>>>> 40794aaa
                     self.output.send_control(now, ControlTypes::Ack2(full_ack))
                 }
             }
@@ -165,22 +157,11 @@
             // TODO: figure out better statistics
             use Loss::*;
             match loss {
-<<<<<<< HEAD
                 Ignored | Added => {
-                    self.statistics.tx_loss_data += 1;
+                    self.stats.tx_loss_data += 1;
                 }
                 Dropped => {
-                    self.statistics.tx_dropped_data += 1;
-=======
-                Ignored => {
-                    self.stats.rx_loss_data += 1;
-                }
-                Added => {
-                    self.stats.rx_loss_data += 1;
-                }
-                Dropped => {
-                    self.stats.rx_dropped_data += 1;
->>>>>>> 40794aaa
+                    self.stats.tx_dropped_data += 1;
 
                     // On a Live stream, where each packet is a message, just one NAK with
                     // a compressed packet loss interval of significant size (e.g. [1,
@@ -228,11 +209,11 @@
         for action in actions {
             match action {
                 Send(d) => {
-                    self.statistics.tx_unique_data += 1;
+                    self.stats.tx_unique_data += 1;
                     self.output.send_data(now, d);
                 }
                 Retransmit(d) => {
-                    self.statistics.tx_retransmit_data += 1;
+                    self.stats.tx_retransmit_data += 1;
                     self.output.send_data(now, d);
                 }
                 Drop(_) => {}
