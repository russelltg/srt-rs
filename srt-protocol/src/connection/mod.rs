--- conflicted
+++ resolved
@@ -128,12 +128,8 @@
         let action = if self.should_close(now) {
             Action::Close
         } else if self.should_update_statistics(now) {
-<<<<<<< HEAD
             self.update_statistics(now);
-            Action::UpdateStatistics(&self.statistics)
-=======
             Action::UpdateStatistics(&self.stats)
->>>>>>> 40794aaa
         } else if let Some(packet) = self.next_packet(now) {
             Action::SendPacket(packet)
         } else if let Some(data) = self.next_data(now) {
@@ -151,28 +147,21 @@
     }
 
     pub fn update_statistics(&mut self, now: Instant) {
-<<<<<<< HEAD
-        self.statistics.elapsed_time = now - self.settings.socket_start_time;
-        self.statistics.tx_buffered_time = self.sender.tx_buffered_time();
-        self.statistics.tx_buffered_data = self.sender.tx_buffered_packets();
-        self.statistics.tx_buffered_bytes = self.sender.tx_buffered_bytes();
-
-        self.statistics.rx_acknowledged_time = self.receiver.rx_acknowledged_time();
-=======
         self.stats.elapsed_time = now - self.settings.socket_start_time;
->>>>>>> 40794aaa
+        self.stats.tx_buffered_time = self.sender.tx_buffered_time();
+        self.stats.tx_buffered_data = self.sender.tx_buffered_packets();
+        self.stats.tx_buffered_bytes = self.sender.tx_buffered_bytes();
+
+        self.stats.rx_acknowledged_time = self.receiver.rx_acknowledged_time();
+        self.stats.elapsed_time = now - self.settings.socket_start_time;
     }
 
     pub fn next_packet(&mut self, now: Instant) -> Option<(Packet, SocketAddr)> {
         self.output.pop_packet().map(|p| {
             self.timers.reset_keepalive(now);
-<<<<<<< HEAD
-            self.statistics.tx_all_packets += 1;
-            self.statistics.tx_all_bytes += u64::try_from(p.wire_size()).unwrap();
-
-=======
             self.stats.tx_all_packets += 1;
->>>>>>> 40794aaa
+            self.stats.tx_all_bytes += u64::try_from(p.wire_size()).unwrap();
+
             // payload length + (20 bytes IPv4 + 8 bytes UDP + 16 bytes SRT)
             match &p {
                 Packet::Data(d) => {
@@ -180,16 +169,11 @@
                     self.stats.tx_bytes += d.payload.len() as u64 + DataPacket::HEADER_SIZE;
                 }
                 Packet::Control(c) => match c.control_type {
-<<<<<<< HEAD
                     ControlTypes::Ack(ref a) => {
-                        self.statistics.tx_ack += 1;
+                        self.stats.tx_ack += 1;
                         if matches!(a, Acknowledgement::Lite(_)) {
-                            self.statistics.tx_light_ack += 1;
+                            self.stats.tx_light_ack += 1;
                         }
-=======
-                    ControlTypes::Ack(_) => {
-                        self.stats.tx_ack += 1;
->>>>>>> 40794aaa
                     }
                     ControlTypes::Nak(_) => {
                         self.stats.tx_nak += 1;
@@ -331,12 +315,8 @@
 
         self.timers.reset_exp(now);
 
-<<<<<<< HEAD
-        self.statistics.rx_all_packets += 1;
-        self.statistics.rx_all_bytes += u64::try_from(packet.wire_size()).unwrap();
-=======
         self.stats.rx_all_packets += 1;
->>>>>>> 40794aaa
+        self.stats.rx_all_bytes += u64::try_from(packet.wire_size()).unwrap();
         match packet {
             Packet::Data(data) => self.receiver().handle_data_packet(now, data),
             Packet::Control(control) => self.handle_control_packet(now, control),
