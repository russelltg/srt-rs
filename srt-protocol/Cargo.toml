[package]
authors = ["Russell Greene <russellgreene8@gmail.com>"]
description = "SRT implementation in Rust"
documentation = "https://docs.rs/srt-rs"
edition = "2018"
homepage = "https://github.com/russelltg/srt-rs"
license = "Apache-2.0"
name = "srt-protocol"
publish = false
repository = "https://github.com/russelltg/srt-rs"
version = "0.1.0"
[dependencies]
array-init = "2.0.0"
arraydeque = "0.4.5"
bitflags = "1.3.2"
bytes = "1.1.0"
cipher = "0.3.0"
derive_more = "*"
hex = "0.4.3"
hmac = "0.12.0"
rand = "0.8.4"
sha-1 = "0.10.0"
streaming-stats = "0.2.3"
take-until = "0.1.0"
thiserror = "1.0.30"

[dependencies.aes]
features = ["ctr"]
version = "0.7.5"

[dependencies.log]
default-features = false
version = "0.4.14"

[dependencies.pbkdf2]
default-features = false
version = "0.10.0"

[dev-dependencies]
proptest = "1.0.0"
rand_distr = "0.4.2"
<<<<<<< HEAD
assert_matches = "1"
=======
assert_matches = "1.0.0"
>>>>>>> 95c10648

[dev-dependencies.pretty_env_logger]
default-features = false
version = "0.4.0"

[features]
default = []
log_disable = ["log/max_level_off"]<|MERGE_RESOLUTION|>--- conflicted
+++ resolved
@@ -39,11 +39,7 @@
 [dev-dependencies]
 proptest = "1.0.0"
 rand_distr = "0.4.2"
-<<<<<<< HEAD
-assert_matches = "1"
-=======
 assert_matches = "1.0.0"
->>>>>>> 95c10648
 
 [dev-dependencies.pretty_env_logger]
 default-features = false
