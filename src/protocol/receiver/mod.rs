use std::cmp::Ordering;
use std::cmp::{max, min};
use std::collections::VecDeque;
use std::iter::Iterator;
use std::net::SocketAddr;
use std::time::{Duration, Instant};

use bytes::Bytes;
use log::{debug, info, trace, warn};

use super::{TimeSpan, Timer};
use crate::loss_compression::compress_loss_list;
use crate::packet::{
    ControlPacket, ControlTypes, DataPacket, HandshakeControlInfo, Packet, SrtControlPacket,
};
use crate::protocol::handshake::Handshake;
use crate::protocol::TimeStamp;
use crate::{seq_number::seq_num_range, ConnectionSettings, SeqNumber};

mod buffer;
mod time;

use buffer::RecvBuffer;

#[derive(Debug, Clone)]
#[allow(clippy::large_enum_variant)]
pub enum ReceiverAlgorithmAction {
    TimeBoundedReceive(Instant),
    SendControl(ControlPacket, SocketAddr),
    OutputData((Instant, Bytes)),
    Close,
}

struct ReceiveTimers {
    syn: Timer,
    ack: Timer,
    nak: Timer,
}

impl ReceiveTimers {
    pub fn new(now: Instant) -> ReceiveTimers {
        let syn = Duration::from_millis(10);
        ReceiveTimers {
            syn: Timer::new(syn, now),
            ack: Timer::new(syn, now),
            nak: Timer::new(syn, now),
        }
    }

    pub fn update_rtt(&mut self, rtt: TimeSpan, rtt_var: TimeSpan) {
        let rtt = Duration::from_micros(rtt.as_micros() as u64);
        let rtt_var = Duration::from_micros(rtt_var.as_micros() as u64);
        self.nak.set_period(4 * rtt + rtt_var + self.syn.period());
        self.ack.set_period(4 * rtt + rtt_var + self.syn.period());
    }

    pub fn next_timer(&self) -> Instant {
        min(self.ack.next_instant(), self.nak.next_instant())
    }
}

struct LossListEntry {
    seq_num: SeqNumber,

    // last time it was feed into NAK
    feedback_time: TimeStamp,

    // the number of times this entry has been fed back into NAK
    k: i32,
}

struct AckHistoryEntry {
    /// the highest packet sequence number received that this ACK packet ACKs + 1
    ack_number: SeqNumber,

    /// the ack sequence number
    ack_seq_num: i32,

    /// timestamp that it was sent at
    timestamp: TimeStamp,
}

pub struct Receiver {
    settings: ConnectionSettings,

    handshake: Handshake,

    timers: ReceiveTimers,

    control_packets: VecDeque<Packet>,

    data_release: VecDeque<(Instant, Bytes)>,

    /// the round trip time, in microseconds
    /// is calculated each ACK2
    rtt: TimeSpan,

    /// the round trip time variance, in microseconds
    /// is calculated each ACK2
    rtt_variance: TimeSpan,

    /// https://tools.ietf.org/html/draft-gg-udt-03#page-12
    /// Receiver's Loss List: It is a list of tuples whose values include:
    /// the sequence numbers of detected lost data packets, the latest
    /// feedback time of each tuple, and a parameter k that is the number
    /// of times each one has been fed back in NAK. Values are stored in
    /// the increasing order of packet sequence numbers.
    loss_list: Vec<LossListEntry>,

    /// https://tools.ietf.org/html/draft-gg-udt-03#page-12
    /// ACK History Window: A circular array of each sent ACK and the time
    /// it is sent out. The most recent value will overwrite the oldest
    /// one if no more free space in the array.
    ack_history_window: Vec<AckHistoryEntry>,

    /// https://tools.ietf.org/html/draft-gg-udt-03#page-12
    /// PKT History Window: A circular array that records the arrival time
    /// of each data packet.
    ///
    /// First is sequence number, second is timestamp
    packet_history_window: Vec<(SeqNumber, TimeStamp)>,

    /// https://tools.ietf.org/html/draft-gg-udt-03#page-12
    /// Packet Pair Window: A circular array that records the time
    /// interval between each probing packet pair.
    ///
    /// First is seq num, second is time
    packet_pair_window: Vec<(SeqNumber, TimeSpan)>,

    /// the highest received packet sequence number + 1
    lrsn: SeqNumber,

    /// The ID of the next ack packet
    next_ack: i32,

    /// The timestamp of the probe time
    /// Used to see duration between packets
    probe_time: Option<TimeStamp>,

    /// The ACK sequence number of the largest ACK2 received, and the ack number
    lr_ack_acked: (i32, SeqNumber),

    /// The buffer
    receive_buffer: RecvBuffer,

    /// Shutdown flag. This is set so when the buffer is flushed, it returns Async::Ready(None)
    shutdown_flag: bool,
}

impl Receiver {
    pub fn new(settings: ConnectionSettings, handshake: Handshake) -> Self {
        let init_seq_num = settings.init_seq_num;

        info!(
            "Receiving started from {:?}, with latency={:?}",
            settings.remote, settings.tsbpd_latency
        );

        Receiver {
            settings,
            timers: ReceiveTimers::new(settings.socket_start_time),
            control_packets: VecDeque::new(),
            data_release: VecDeque::new(),
            handshake,
            rtt: TimeSpan::from_micros(10_000),
            rtt_variance: TimeSpan::from_micros(1_000),
            loss_list: Vec::new(),
            ack_history_window: Vec::new(),
            packet_history_window: Vec::new(),
            packet_pair_window: Vec::new(),
            lrsn: init_seq_num, // at start, we have received everything until the first packet, exclusive (aka nothing)
            next_ack: 1,
            probe_time: None,
            lr_ack_acked: (0, init_seq_num),
            receive_buffer: RecvBuffer::with(&settings),
            shutdown_flag: false,
        }
    }

    pub fn handle_shutdown(&mut self) {
        self.shutdown_flag = true;
    }

    // handles an incoming a packet
    pub fn handle_packet(&mut self, now: Instant, (packet, from): (Packet, SocketAddr)) {
        // We don't care about packets from elsewhere
        if from != self.settings.remote {
            info!("Packet received from unknown address: {:?}", from);
            return;
        }

        if self.settings.local_sockid != packet.dest_sockid() {
            // packet isn't applicable
            info!(
                "Packet send to socket id ({}) that does not match local ({})",
                packet.dest_sockid().0,
                self.settings.local_sockid.0
            );
            return;
        }

        trace!("Received packet: {:?}", packet);

        match packet {
            Packet::Control(ctrl) => {
                self.receive_buffer.synchronize_clock(now, ctrl.timestamp);

                // handle the control packet
                match ctrl.control_type {
                    ControlTypes::Ack { .. } => warn!("Receiver received ACK packet, unusual"),
                    ControlTypes::Ack2(seq_num) => self.handle_ack2(seq_num, now),
                    ControlTypes::DropRequest { .. } => unimplemented!(),
                    ControlTypes::Handshake(shake) => self.handle_handshake_packet(now, shake),
                    ControlTypes::KeepAlive => {} // TODO: actually reset EXP etc
                    ControlTypes::Nak { .. } => warn!("Receiver received NAK packet, unusual"),
                    ControlTypes::Shutdown => {
                        info!("Shutdown packet received, flushing receiver...");
                        self.shutdown_flag = true;
                    } // end of stream
                    ControlTypes::Srt(srt_packet) => {
                        self.handle_srt_control_packet(srt_packet);
                    }
                }
            }
            Packet::Data(data) => self.handle_data_packet(&data, now),
        };
    }

    /// 6.2 The Receiver's Algorithm
    pub fn next_algorithm_action(&mut self, now: Instant) -> ReceiverAlgorithmAction {
        use ReceiverAlgorithmAction::*;

        //   Data Sending Algorithm:
        //   1) Query the system time to check if ACK, NAK, or EXP timer has
        //      expired. If there is any, process the event (as described below
        //      in this section) and reset the associated time variables. For
        //      ACK, also check the ACK packet interval.
        if self.timers.ack.check_expired(now).is_some() {
            self.on_ack_event(now);
        }
        if self.timers.nak.check_expired(now).is_some() {
            self.on_nak_event(now);
        }

        if let Some(data) = self.pop_data(now) {
            OutputData(data)
        } else if let Some(Packet::Control(packet)) = self.pop_conotrol_packet() {
            SendControl(packet, self.settings.remote)
        } else if self.shutdown_flag && self.is_flushed() {
            Close
        } else {
            // 2) Start time bounded UDP receiving. If no packet arrives, go to 1).
            TimeBoundedReceive(self.next_timer())
        }
    }

    pub fn is_flushed(&self) -> bool {
        self.receive_buffer.next_msg_ready().is_none()
    }

    fn on_ack_event(&mut self, now: Instant) {
        trace!("Ack event hit {:?}", self.settings.local_sockid);
        // get largest inclusive received packet number
        let ack_number = match self.loss_list.first() {
            // There is an element in the loss list
            Some(i) => i.seq_num,
            // No elements, use lrsn, as it's already exclusive
            None => self.lrsn,
        };

        // 2) If (a) the ACK number equals to the largest ACK number ever
        //    acknowledged by ACK2
        if ack_number == self.lr_ack_acked.1 {
            // stop (do not send this ACK).
            return;
        }

        // make sure this ACK number is greater or equal to a one sent previously
        if let Some(w) = self.ack_history_window.last() {
            assert!(w.ack_number <= ack_number);
        }

        trace!(
            "Sending ACK; ack_num={:?}, lr_ack_acked={:?}",
            ack_number,
            self.lr_ack_acked.1
        );

        if let Some(&AckHistoryEntry {
            ack_number: last_ack_number,
            timestamp: last_timestamp,
            ..
        }) = self.ack_history_window.first()
        {
            // or, (b) it is equal to the ACK number in the
            // last ACK
            if last_ack_number == ack_number &&
                // and the time interval between this two ACK packets is
                // less than 2 RTTs,
                (self.receive_buffer.timestamp_from(now) - last_timestamp) < (self.rtt * 2)
            {
                // stop (do not send this ACK).
                return;
            }
        }

        // 3) Assign this ACK a unique increasing ACK sequence number.
        let ack_seq_num = self.next_ack;
        self.next_ack += 1;

        // 4) Calculate the packet arrival speed according to the following
        // algorithm:
        let packet_recv_rate = if self.packet_history_window.len() < 16 {
            0
        } else {
            // Calculate the median value of the last 16 packet arrival
            // intervals (AI) using the values stored in PKT History Window.
            let mut last_16: Vec<_> = self.packet_history_window
                [self.packet_history_window.len() - 16..]
                .windows(2)
                .map(|w| w[1].1 - w[0].1) // delta time
                .collect();
            last_16.sort();

            // the median AI
            let ai = last_16[last_16.len() / 2];

            // In these 16 values, remove those either greater than AI*8 or
            // less than AI/8.
            let filtered: Vec<TimeSpan> = last_16
                .iter()
                .filter(|&&n| n / 8 < ai && n > ai / 8)
                .cloned()
                .collect();

            // If more than 8 values are left, calculate the
            // average of the left values AI', and the packet arrival speed is
            // 1/AI' (number of packets per second). Otherwise, return 0.
            if filtered.len() > 8 {
                // 1e6 / (sum / len) = len * 1e6 / sum
                (1_000_000 * filtered.len()) as u64
                    / filtered
                        .iter()
                        .map(|dt| i64::from(dt.as_micros()))
                        .sum::<i64>() as u64 // all these dts are garunteed to be positive
            } else {
                0
            }
        } as u32;

        // 5) Calculate the estimated link capacity according to the following algorithm:
        let est_link_cap = {
            if self.packet_pair_window.len() < 16 {
                0
            } else {
                //  Calculate the median value of the last 16 packet pair
                //  intervals (PI) using the values in Packet Pair Window, and the
                //  link capacity is 1/PI (number of packets per second).
                let pi = {
                    let mut last_16: Vec<_> = self.packet_pair_window
                        [self.packet_pair_window.len() - 16..]
                        .iter()
                        .map(|&(_, time)| time)
                        .collect();
                    last_16.sort_unstable();

                    last_16[last_16.len() / 2]
                };

                (1. / (pi.as_secs_f64())) as i32
            }
        };

        // Pack the ACK packet with RTT, RTT Variance, and flow window size (available
        // receiver buffer size).

        self.send_control(
            now,
            ControlTypes::Ack {
                ack_seq_num,
                ack_number,
                rtt: Some(self.rtt),
                rtt_variance: Some(self.rtt_variance),
                buffer_available: None, // TODO: add this
                packet_recv_rate: Some(packet_recv_rate),
                est_link_cap: Some(est_link_cap),
            },
        );

        // add it to the ack history
        let ts_now = self.receive_buffer.timestamp_from(now);
        self.ack_history_window.push(AckHistoryEntry {
            ack_number,
            ack_seq_num,
            timestamp: ts_now,
        });
    }

    fn on_nak_event(&mut self, now: Instant) {
        // reset NAK timer, rtt and variance are in us, so convert to ns

        // NAK is used to trigger a negative acknowledgement (NAK). Its period
        // is dynamically updated to 4 * RTT_+ RTTVar + SYN, where RTTVar is the
        // variance of RTT samples.
        self.timers.update_rtt(self.rtt, self.rtt_variance);

        // Search the receiver's loss list, find out all those sequence numbers
        // whose last feedback time is k*RTT before, where k is initialized as 2
        // and increased by 1 each time the number is fed back. Compress
        // (according to section 6.4) and send these numbers back to the sender
        // in an NAK packet.

        let ts_now = self.receive_buffer.timestamp_from(now);

        // increment k and change feedback time, returning sequence numbers
        let seq_nums = {
            let mut ret = Vec::new();

            let rtt = self.rtt;
            for pak in self
                .loss_list
                .iter_mut()
                .filter(|lle| lle.feedback_time < ts_now - rtt * lle.k)
            {
                pak.k += 1;
                pak.feedback_time = ts_now;

                ret.push(pak.seq_num);
            }

            ret
        };

        if seq_nums.is_empty() {
            return;
        }

        // send the nak
        self.send_nak(now, seq_nums.into_iter());
    }

    fn handle_handshake_packet(&mut self, now: Instant, control_info: HandshakeControlInfo) {
        if let Some(c) = self.handshake.handle_handshake(control_info) {
            self.send_control(now, c)
        }
    }

    // handles a SRT control packet
    fn handle_srt_control_packet(&mut self, pack: SrtControlPacket) {
        use self::SrtControlPacket::*;
        match pack {
            HandshakeRequest(_) | HandshakeResponse(_) => {
                warn!("Received handshake SRT packet, HSv5 expected");
            }
            _ => unimplemented!(),
        }
    }

    fn handle_ack2(&mut self, seq_num: i32, now: Instant) {
        // 1) Locate the related ACK in the ACK History Window according to the
        //    ACK sequence number in this ACK2.
        let id_in_wnd = match self
            .ack_history_window
            .as_slice()
            .binary_search_by(|entry| entry.ack_seq_num.cmp(&seq_num))
        {
            Ok(i) => Some(i),
            Err(_) => None,
        };

        if let Some(id) = id_in_wnd {
            let AckHistoryEntry {
                timestamp: send_timestamp,
                ack_number,
                ..
            } = self.ack_history_window[id];

            // 2) Update the largest ACK number ever been acknowledged.
            self.lr_ack_acked = (seq_num, ack_number);

            // 3) Calculate new rtt according to the ACK2 arrival time and the ACK
            //    departure time, and update the RTT value as: RTT = (RTT * 7 +
            //    rtt) / 8
            let immediate_rtt = self.receive_buffer.timestamp_from(now) - send_timestamp;
            self.rtt = (self.rtt * 7 + immediate_rtt) / 8;

            // 4) Update RTTVar by: RTTVar = (RTTVar * 3 + abs(RTT - rtt)) / 4.
            self.rtt_variance =
                (self.rtt_variance * 3 + (self.rtt_variance - immediate_rtt).abs()) / 4;

            // 5) Update both ACK and NAK period to 4 * RTT + RTTVar + SYN.
            self.timers.update_rtt(self.rtt, self.rtt_variance);
        } else {
            warn!(
                "ACK sequence number in ACK2 packet not found in ACK history: {}",
                seq_num
            );
        }
    }

    fn handle_data_packet(&mut self, data: &DataPacket, now: Instant) {
        let ts_now = self.receive_buffer.timestamp_from(now);

        // 2&3 don't apply

        // 4) If the sequence number of the current data packet is 16n + 1,
        //     where n is an integer, record the time interval between this
        if data.seq_number % 16 == 0 {
            self.probe_time = Some(ts_now)
        } else if data.seq_number % 16 == 1 {
            // if there is an entry
            if let Some(pt) = self.probe_time {
                // calculate and insert
                self.packet_pair_window.push((data.seq_number, ts_now - pt));

                // reset
                self.probe_time = None
            }
        }
        // 5) Record the packet arrival time in PKT History Window.
        self.packet_history_window.push((data.seq_number, ts_now));

        // 6)
        // a. If the sequence number of the current data packet is greater
        //    than LRSN, put all the sequence numbers between (but
        //    excluding) these two values into the receiver's loss list and
        //    send them to the sender in an NAK packet.
        match data.seq_number.cmp(&self.lrsn) {
            Ordering::Greater => {
                // lrsn is the latest packet received, so nak the one after that
                for i in seq_num_range(self.lrsn, data.seq_number) {
                    self.loss_list.push(LossListEntry {
                        seq_num: i,
                        feedback_time: ts_now,
                        // k is initialized at 2, as stated on page 12 (very end)
                        k: 2,
                    })
                }

                self.send_nak(now, seq_num_range(self.lrsn, data.seq_number));
            }
            // b. If the sequence number is less than LRSN, remove it from the
            //    receiver's loss list.
            Ordering::Less => {
                match self.loss_list[..].binary_search_by(|ll| ll.seq_num.cmp(&data.seq_number)) {
                    Ok(i) => {
                        self.loss_list.remove(i);
                    }
                    Err(_) => {
                        debug!(
                            "Packet received that's not in the loss list: {:?}, loss_list={:?}",
                            data.seq_number,
                            self.loss_list
                                .iter()
                                .map(|ll| ll.seq_num.as_raw())
                                .collect::<Vec<_>>()
                        );
                    }
                };
            }
            Ordering::Equal => {}
        }

        // record that we got this packet
        self.lrsn = max(data.seq_number + 1, self.lrsn);

        // we've already gotten this packet, drop it
        if self.receive_buffer.next_release() > data.seq_number {
            debug!("Received packet {:?} twice", data.seq_number);
            return;
        }

        self.receive_buffer.add(data.clone());
    }

    // send a NAK, and return the future
    fn send_nak(&mut self, now: Instant, lost_seq_nums: impl Iterator<Item = SeqNumber>) {
        let vec: Vec<_> = lost_seq_nums.collect();
        debug!("Sending NAK for={:?}", vec);

        self.send_control(
            now,
            ControlTypes::Nak(compress_loss_list(vec.iter().cloned()).collect()),
        );
    }

    fn pop_data(&mut self, now: Instant) -> Option<(Instant, Bytes)> {
        // try to release packets
        while let Some(d) = self.receive_buffer.next_msg_tsbpd(now) {
            self.data_release.push_back(d);
        }

        // drop packets
        // TODO: do something with this
        let _dropped = self.receive_buffer.drop_too_late_packets(now);

        self.data_release.pop_front()
    }

    fn pop_conotrol_packet(&mut self) -> Option<Packet> {
        self.control_packets.pop_front()
    }

<<<<<<< HEAD
    fn next_timer(&self) -> Instant {
        let timer_t = self.timers.next_timer();
        self.receive_buffer
            .next_message_release_time()
            .map_or(timer_t, |rel_t| min(rel_t, timer_t))
=======
    // return if we should shutdown
    fn on_exp_event(&mut self, _now: Instant) {
        self.exp_count += 1;
        debug!("Exp! ct={}", self.exp_count);
        if self.exp_count > 16 {
            self.shutdown_flag = true;
            info!("16 consequtive exp events, timeout");
        }
    }

    fn next_timer(&self, now: Instant) -> Instant {
        std::cmp::min(
            self.timers.next_timer(now),
            self.receive_buffer
                .next_message_release_time(now)
                .unwrap_or(now),
        )
>>>>>>> 8c0c5dc0
    }

    fn send_control(&mut self, now: Instant, control: ControlTypes) {
        self.control_packets
            .push_back(Packet::Control(ControlPacket {
                timestamp: self.receive_buffer.timestamp_from(now),
                dest_sockid: self.settings.remote_sockid,
                control_type: control,
            }));
    }
}<|MERGE_RESOLUTION|>--- conflicted
+++ resolved
@@ -250,7 +250,7 @@
             Close
         } else {
             // 2) Start time bounded UDP receiving. If no packet arrives, go to 1).
-            TimeBoundedReceive(self.next_timer())
+            TimeBoundedReceive(self.next_timer(now))
         }
     }
 
@@ -601,31 +601,13 @@
         self.control_packets.pop_front()
     }
 
-<<<<<<< HEAD
-    fn next_timer(&self) -> Instant {
-        let timer_t = self.timers.next_timer();
-        self.receive_buffer
-            .next_message_release_time()
-            .map_or(timer_t, |rel_t| min(rel_t, timer_t))
-=======
-    // return if we should shutdown
-    fn on_exp_event(&mut self, _now: Instant) {
-        self.exp_count += 1;
-        debug!("Exp! ct={}", self.exp_count);
-        if self.exp_count > 16 {
-            self.shutdown_flag = true;
-            info!("16 consequtive exp events, timeout");
-        }
-    }
-
     fn next_timer(&self, now: Instant) -> Instant {
         std::cmp::min(
-            self.timers.next_timer(now),
+            self.timers.next_timer(),
             self.receive_buffer
                 .next_message_release_time(now)
                 .unwrap_or(now),
         )
->>>>>>> 8c0c5dc0
     }
 
     fn send_control(&mut self, now: Instant, control: ControlTypes) {
