--- conflicted
+++ resolved
@@ -333,13 +333,8 @@
             f,
             "{{{:?} ts={:.4}s dst={:?}}}",
             self.control_type,
-<<<<<<< HEAD
-            self.timestamp as f64 / 1e6,
+            self.timestamp.as_secs_f64(),
             self.dest_sockid,
-=======
-            self.timestamp.as_secs_f64(),
-            self.dest_sockid.0,
->>>>>>> 8c0c5dc0
         )
     }
 }
