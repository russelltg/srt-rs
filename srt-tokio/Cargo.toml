--- conflicted
+++ resolved
@@ -37,12 +37,7 @@
 
 [dependencies.tokio-stream]
 features = ["sync"]
-<<<<<<< HEAD
-version = "0.1.8"
-
-=======
 version = "0.1"
->>>>>>> e2e5a096
 
 [dev-dependencies]
 anyhow = "1"
