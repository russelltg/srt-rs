--- conflicted
+++ resolved
@@ -29,11 +29,7 @@
         while let Some(Ok(result)) =
             futures::select!(res = server.next().fuse() => res, _ = fused_finish => None)
         {
-<<<<<<< HEAD
             let mut sender = create_bidrectional_srt::<NullEventReceiver, _>(channel, settings); // TODO: stats here
-=======
-            let mut sender: SrtSocket = result.into();
->>>>>>> 12cc2668
 
             let mut stream =
                 stream::iter(Some(Ok((Instant::now(), Bytes::from("asdf")))).into_iter());
