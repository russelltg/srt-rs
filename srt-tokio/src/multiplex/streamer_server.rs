use std::pin::Pin;
use std::task::{Context, Poll};
use std::{io, time::Instant};

use futures::channel::mpsc;
use futures::sink::Sink;
use futures::stream::Stream;
use futures::{ready, SinkExt, StreamExt};

use bytes::Bytes;

<<<<<<< HEAD
use crate::{tokio::create_bidrectional_srt, Connection, PackChan};
use srt_protocol::NullEventReceiver;
=======
use crate::SrtSocket;
>>>>>>> 12cc2668

type BoxConnStream = Pin<Box<dyn Stream<Item = Result<SrtSocket, io::Error>> + Send>>;
pub struct StreamerServer {
    server: BoxConnStream,
    channels: Vec<mpsc::Sender<(Instant, Bytes)>>,
}

impl StreamerServer {
    pub fn new(server: impl Stream<Item = Result<SrtSocket, io::Error>> + Send + 'static) -> Self {
        StreamerServer {
            server: server.boxed(),
            channels: vec![], // TODO: research lengths
        }
    }
}

impl Sink<(Instant, Bytes)> for StreamerServer {
    type Error = io::Error;

    fn poll_ready(mut self: Pin<&mut Self>, cx: &mut Context) -> Poll<Result<(), io::Error>> {
        let mut i = 0;
        while i != self.channels.len() {
            if ready!(Pin::new(&mut self.channels[i]).poll_ready(cx)).is_err() {
                self.channels.remove(i);
            } else {
                i += 1;
            }
        }

        Poll::Ready(Ok(()))
    }

    fn poll_close(mut self: Pin<&mut Self>, cx: &mut Context) -> Poll<Result<(), io::Error>> {
        let mut i = 0;
        while i != self.channels.len() {
            if ready!(Pin::new(&mut self.channels[i]).poll_close(cx)).is_err() {
                self.channels.remove(i);
            } else {
                i += 1;
            }
        }

        Poll::Ready(Ok(()))
    }

    fn start_send(mut self: Pin<&mut Self>, item: (Instant, Bytes)) -> Result<(), io::Error> {
        let mut i = 0;
        while i != self.channels.len() {
            if self.channels[i].start_send(item.clone()).is_err() {
                self.channels.remove(i);
            } else {
                i += 1;
            }
        }

        Ok(())
    }

    fn poll_flush(mut self: Pin<&mut Self>, cx: &mut Context) -> Poll<Result<(), io::Error>> {
        let mut i = 0;
        while i != self.channels.len() {
            if let Poll::Ready(Err(_)) = Pin::new(&mut self.channels[i]).poll_flush(cx) {
                self.channels.remove(i);
            } else {
                i += 1;
            }
        }

        loop {
            let mut sender = ready!(Pin::new(&mut self.server).poll_next(cx))
                .expect("Multiplexer stream ended, strange")
                .expect("Multiplex server return Err");

<<<<<<< HEAD
            let mut sender = create_bidrectional_srt::<NullEventReceiver, _>(chan, conn); // TODO: stats for this!

=======
>>>>>>> 12cc2668
            let (tx, rx) = mpsc::channel(100);

            self.channels.push(tx);

            // TODO: remove from the channel list when finished
            tokio::spawn(async move {
                sender.send_all(&mut rx.map(Ok)).await.unwrap();
                sender.close().await.unwrap();
            });
        }
    }
}<|MERGE_RESOLUTION|>--- conflicted
+++ resolved
@@ -9,12 +9,8 @@
 
 use bytes::Bytes;
 
-<<<<<<< HEAD
-use crate::{tokio::create_bidrectional_srt, Connection, PackChan};
+use crate::{Connection, SrtSocket, tokio::create_bidrectional_srt};
 use srt_protocol::NullEventReceiver;
-=======
-use crate::SrtSocket;
->>>>>>> 12cc2668
 
 type BoxConnStream = Pin<Box<dyn Stream<Item = Result<SrtSocket, io::Error>> + Send>>;
 pub struct StreamerServer {
@@ -88,11 +84,6 @@
                 .expect("Multiplexer stream ended, strange")
                 .expect("Multiplex server return Err");
 
-<<<<<<< HEAD
-            let mut sender = create_bidrectional_srt::<NullEventReceiver, _>(chan, conn); // TODO: stats for this!
-
-=======
->>>>>>> 12cc2668
             let (tx, rx) = mpsc::channel(100);
 
             self.channels.push(tx);
