--- conflicted
+++ resolved
@@ -1,9 +1,6 @@
 use std::{
-<<<<<<< HEAD
     collections::VecDeque,
     io,
-=======
->>>>>>> 12cc2668
     net::{IpAddr, SocketAddr, ToSocketAddrs},
     ops::Deref,
     path::Path,
@@ -197,7 +194,6 @@
     Listen(u16),
 }
 
-<<<<<<< HEAD
 struct RollingDeriv {
     data: VecDeque<(Instant, usize)>,
     sum: usize,
@@ -350,10 +346,7 @@
     }
 }
 
-fn parse_udp_options<C>(
-=======
 fn parse_connection_options<C>(
->>>>>>> 12cc2668
     args: impl Iterator<Item = (C, C)>,
     kind: ConnectionKind,
 ) -> Result<SocketAddr, Error>
